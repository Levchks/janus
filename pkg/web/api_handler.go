package web

import (
	"encoding/json"
	"fmt"
	"net/http"

	"github.com/hellofresh/janus/pkg/api"
	"github.com/hellofresh/janus/pkg/errors"
	"github.com/hellofresh/janus/pkg/plugin"
	"github.com/hellofresh/janus/pkg/render"
	"github.com/hellofresh/janus/pkg/router"
	"go.opencensus.io/trace"
)

// APIHandler is the api rest controller
type APIHandler struct {
	configurationChan chan<- api.ConfigurationMessage
	Cfgs              *api.Configuration
}

// NewAPIHandler creates a new instance of Controller
func NewAPIHandler(cfgChan chan<- api.ConfigurationMessage) *APIHandler {
	return &APIHandler{
		configurationChan: cfgChan,
	}
}

// Get is the find all handler
func (c *APIHandler) Get() http.HandlerFunc {
	return func(w http.ResponseWriter, r *http.Request) {
		_, span := trace.StartSpan(r.Context(), "definitions.GetAll")
		defer span.End()

		if c.Cfgs.Definitions == nil {
			// id definitions list is empty - fake it with simple slice to get the empty JSON array in the output
			render.JSON(w, http.StatusOK, []int{})
			return
		}

		render.JSON(w, http.StatusOK, c.Cfgs.Definitions)
	}
}

// GetBy is the find by handler
func (c *APIHandler) GetBy() http.HandlerFunc {
	return func(w http.ResponseWriter, r *http.Request) {
		name := router.URLParam(r, "name")
		_, span := trace.StartSpan(r.Context(), "definition.FindByName")
		cfg := c.findByName(name)
		span.End()

		if cfg == nil {
			errors.Handler(w, api.ErrAPIDefinitionNotFound)
			return
		}

		render.JSON(w, http.StatusOK, cfg)
	}
}

// PutBy is the update handler
func (c *APIHandler) PutBy() http.HandlerFunc {
	return func(w http.ResponseWriter, r *http.Request) {
		var err error

		name := router.URLParam(r, "name")
		_, span := trace.StartSpan(r.Context(), "definition.FindByName")
		cfg := c.findByName(name)
		span.End()

		if cfg == nil {
			errors.Handler(w, api.ErrAPIDefinitionNotFound)
			return
		}

		err = json.NewDecoder(r.Body).Decode(cfg)
		if err != nil {
			errors.Handler(w, err)
			return
		}

		isValid, err := cfg.Validate()
		if false == isValid && err != nil {
			errors.Handler(w, errors.New(http.StatusBadRequest, err.Error()))
			return
		}

		// Additionally validate plugin configuration
		for _, plg := range cfg.Plugins {
			isValid, err := plugin.ValidateConfig(plg.Name, plg.Config)
			if !isValid || err != nil {
				errors.Handler(w, errors.New(http.StatusBadRequest, err.Error()))
				return
			}
		}

		// avoid situation when trying to update existing definition with new path
		// that is already registered with another name
<<<<<<< HEAD
		/*span = opentracing.FromContext(r.Context(), "datastore.FindByListenPath")
=======
		_, span = trace.StartSpan(r.Context(), "repo.FindByListenPath")
>>>>>>> f74652c5
		existingCfg := c.findByListenPath(cfg.Proxy.ListenPath)
		span.End()

		if existingCfg != nil && existingCfg.Name != cfg.Name {
			errors.Handler(w, api.ErrAPIListenPathExists)
			return
		}*/

		_, span = trace.StartSpan(r.Context(), "repo.Update")
		c.configurationChan <- api.ConfigurationMessage{
			Operation:     api.UpdatedOperation,
			Configuration: cfg,
		}
		span.End()

		w.WriteHeader(http.StatusOK)
	}
}

// Post is the create handler
func (c *APIHandler) Post() http.HandlerFunc {
	return func(w http.ResponseWriter, r *http.Request) {
		cfg := api.NewDefinition()

		err := json.NewDecoder(r.Body).Decode(cfg)
		if nil != err {
			errors.Handler(w, err)
			return
		}

		isValid, err := cfg.Validate()
		if false == isValid && err != nil {
			errors.Handler(w, errors.New(http.StatusBadRequest, err.Error()))
			return
		}

		// Additionally validate plugin configuration
		for _, plg := range cfg.Plugins {
			isValid, err := plugin.ValidateConfig(plg.Name, plg.Config)
			if !isValid || err != nil {
				errors.Handler(w, errors.New(http.StatusBadRequest, err.Error()))
				return
			}
		}

		_, span := trace.StartSpan(r.Context(), "definition.Exists")
		exists, err := c.exists(cfg)
		span.End()

		if err != nil || exists {
			errors.Handler(w, err)
			return
		}

		_, span = trace.StartSpan(r.Context(), "repo.Add")
		c.configurationChan <- api.ConfigurationMessage{
			Operation:     api.AddedOperation,
			Configuration: cfg,
		}
		span.End()

		w.Header().Add("Location", fmt.Sprintf("/apis/%s", cfg.Name))
		w.WriteHeader(http.StatusCreated)
	}
}

// DeleteBy is the delete handler
func (c *APIHandler) DeleteBy() http.HandlerFunc {
	return func(w http.ResponseWriter, r *http.Request) {
		_, span := trace.StartSpan(r.Context(), "repo.Remove")
		defer span.End()

		name := router.URLParam(r, "name")
		cfg := c.findByName(name)
		if cfg == nil {
			errors.Handler(w, api.ErrAPIDefinitionNotFound)
			return
		}

		c.configurationChan <- api.ConfigurationMessage{
			Operation:     api.RemovedOperation,
			Configuration: cfg,
		}

		w.WriteHeader(http.StatusNoContent)
	}
}

func (c *APIHandler) exists(cfg *api.Definition) (bool, error) {
	for _, storedCfg := range c.Cfgs.Definitions {
		if storedCfg.Name == cfg.Name {
			return true, api.ErrAPINameExists
		}

		/*if storedCfg.Proxy.ListenPath == cfg.Proxy.ListenPath {
			return true, api.ErrAPIListenPathExists
		}*/
	}

	return false, nil
}

func (c *APIHandler) findByName(name string) *api.Definition {
	for _, cfg := range c.Cfgs.Definitions {
		if cfg.Name == name {
			return cfg
		}
	}

	return nil
}

func (c *APIHandler) findByListenPath(listenPath string) *api.Definition {
	for _, cfg := range c.Cfgs.Definitions {
		if cfg.Proxy.ListenPath == listenPath {
			return cfg
		}
	}

	return nil
}<|MERGE_RESOLUTION|>--- conflicted
+++ resolved
@@ -97,11 +97,7 @@
 
 		// avoid situation when trying to update existing definition with new path
 		// that is already registered with another name
-<<<<<<< HEAD
 		/*span = opentracing.FromContext(r.Context(), "datastore.FindByListenPath")
-=======
-		_, span = trace.StartSpan(r.Context(), "repo.FindByListenPath")
->>>>>>> f74652c5
 		existingCfg := c.findByListenPath(cfg.Proxy.ListenPath)
 		span.End()
 
